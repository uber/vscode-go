/*---------------------------------------------------------
 * Copyright (C) Microsoft Corporation. All rights reserved.
 * Licensed under the MIT License. See LICENSE in the project root for license information.
 *--------------------------------------------------------*/
import cp = require('child_process');
import path = require('path');
import util = require('util');
import vscode = require('vscode');

import { applyCodeCoverageToAllEditors } from './goCover';
import { toolExecutionEnvironment } from './goEnv';
import { getCurrentPackage } from './goModules';
import { GoDocumentSymbolProvider } from './goOutline';
import { getNonVendorPackages } from './goPackages';
import {
	getBinPath,
	getCurrentGoPath,
	getGoVersion,
	getTempFilePath,
	LineBuffer,
	resolvePath
} from './util';
<<<<<<< HEAD
import { envPath, getCurrentGoRoot, getCurrentGoWorkspaceFromGOPATH, parseEnvFile } from './utils/goPath';
=======
import { parseEnvFile } from './utils/envUtils';
import { envPath, expandFilePathInOutput, getCurrentGoRoot, getCurrentGoWorkspaceFromGOPATH } from './utils/pathUtils';
>>>>>>> 322e058b
import { killProcessTree } from './utils/processUtils';

const testOutputChannel = vscode.window.createOutputChannel('Go Tests');
const statusBarItem = vscode.window.createStatusBarItem(vscode.StatusBarAlignment.Left);
statusBarItem.command = 'go.test.cancel';
statusBarItem.text = '$(x) Cancel Running Tests';

/**
 *  testProcesses holds a list of currently running test processes.
 */
const runningTestProcesses: cp.ChildProcess[] = [];

const testFuncRegex = /^Test.*|^Example.*/;
const testMethodRegex = /^\(([^)]+)\)\.(Test.*)$/;
const benchmarkRegex = /^Benchmark.*/;

/**
 * Input to goTest.
 */
export interface TestConfig {
	/**
	 * The working directory for `go test`.
	 */
	dir: string;
	/**
	 * Configuration for the Go extension
	 */
	goConfig: vscode.WorkspaceConfiguration;
	/**
	 * Test flags to override the testFlags and buildFlags from goConfig.
	 */
	flags: string[];
	/**
	 * Specific function names to test.
	 */
	functions?: string[];
	/**
	 * Test was not requested explicitly. The output should not appear in the UI.
	 */
	background?: boolean;
	/**
	 * Run all tests from all sub directories under `dir`
	 */
	includeSubDirectories?: boolean;
	/**
	 * Whether this is a benchmark.
	 */
	isBenchmark?: boolean;
	/**
	 * Whether the tests are being run in a project that uses Go modules
	 */
	isMod?: boolean;
	/**
	 * Whether code coverage should be generated and applied.
	 */
	applyCodeCoverage?: boolean;
	/**
	 * Output channel for test output.
	 */
	outputChannel?: vscode.OutputChannel;
}

export function getTestEnvVars(config: vscode.WorkspaceConfiguration): any {
	const envVars = toolExecutionEnvironment();
	const testEnvConfig = config['testEnvVars'] || {};

	let fileEnv: { [key: string]: any } = {};
	let testEnvFile = config['testEnvFile'];
	if (testEnvFile) {
		testEnvFile = resolvePath(testEnvFile);
		try {
			fileEnv = parseEnvFile(testEnvFile);
		} catch (e) {
			console.log(e);
		}
	}

	Object.keys(fileEnv).forEach(
		(key) => (envVars[key] = typeof fileEnv[key] === 'string' ? resolvePath(fileEnv[key]) : fileEnv[key])
	);
	Object.keys(testEnvConfig).forEach(
		(key) =>
			(envVars[key] =
				typeof testEnvConfig[key] === 'string' ? resolvePath(testEnvConfig[key]) : testEnvConfig[key])
	);

	return envVars;
}

export function getTestFlags(goConfig: vscode.WorkspaceConfiguration, args?: any): string[] {
	let testFlags: string[] = goConfig['testFlags'] || goConfig['buildFlags'] || [];
	testFlags = testFlags.map((x) => resolvePath(x)); // Use copy of the flags, dont pass the actual object from config
	return args && args.hasOwnProperty('flags') && Array.isArray(args['flags']) ? args['flags'] : testFlags;
}

export function getTestTags(goConfig: vscode.WorkspaceConfiguration): string {
	return goConfig['testTags'] !== null ? goConfig['testTags'] : goConfig['buildTags'];
}

/**
 * Returns all Go unit test functions in the given source file.
 *
 * @param the URI of a Go source file.
 * @return test function symbols for the source file.
 */
export async function getTestFunctions(
	doc: vscode.TextDocument,
	token: vscode.CancellationToken
): Promise<vscode.DocumentSymbol[] | undefined> {
	const documentSymbolProvider = new GoDocumentSymbolProvider(true);
	const symbols = await documentSymbolProvider.provideDocumentSymbols(doc, token);
	if (!symbols || symbols.length === 0) {
		return;
	}
	const symbol = symbols[0];
	if (!symbol) {
		return;
	}
	const children = symbol.children;
	const testify = children.some(
		(sym) => sym.kind === vscode.SymbolKind.Namespace && sym.name === '"github.com/stretchr/testify/suite"'
	);
	return children.filter(
		(sym) =>
			sym.kind === vscode.SymbolKind.Function &&
			(testFuncRegex.test(sym.name) || (testify && testMethodRegex.test(sym.name)))
	);
}

/**
 * Extracts test method name of a suite test function.
 * For example a symbol with name "(*testSuite).TestMethod" will return "TestMethod".
 *
 * @param symbolName Symbol Name to extract method name from.
 */
export function extractInstanceTestName(symbolName: string): string {
	const match = symbolName.match(testMethodRegex);
	if (!match || match.length !== 3) {
		return null;
	}
	return match[2];
}

/**
 * Gets the appropriate debug arguments for a debug session on a test function.
 * @param document  The document containing the tests
 * @param testFunctionName The test function to get the debug args
 * @param testFunctions The test functions found in the document
 */
export function getTestFunctionDebugArgs(
	document: vscode.TextDocument,
	testFunctionName: string,
	testFunctions: vscode.DocumentSymbol[]
): string[] {
	if (benchmarkRegex.test(testFunctionName)) {
		return ['-test.bench', '^' + testFunctionName + '$', '-test.run', 'a^'];
	}
	const instanceMethod = extractInstanceTestName(testFunctionName);
	if (instanceMethod) {
		const testFns = findAllTestSuiteRuns(document, testFunctions);
		const testSuiteRuns = ['-test.run', `^${testFns.map((t) => t.name).join('|')}$`];
		const testSuiteTests = ['-testify.m', `^${instanceMethod}$`];
		return [...testSuiteRuns, ...testSuiteTests];
	} else {
		return ['-test.run', `^${testFunctionName}$`];
	}
}
/**
 * Finds test methods containing "suite.Run()" call.
 *
 * @param doc Editor document
 * @param allTests All test functions
 */
export function findAllTestSuiteRuns(
	doc: vscode.TextDocument,
	allTests: vscode.DocumentSymbol[]
): vscode.DocumentSymbol[] {
	// get non-instance test functions
	const testFunctions = allTests.filter((t) => !testMethodRegex.test(t.name));
	// filter further to ones containing suite.Run()
	return testFunctions.filter((t) => doc.getText(t.range).includes('suite.Run('));
}

/**
 * Returns all Benchmark functions in the given source file.
 *
 * @param the URI of a Go source file.
 * @return benchmark function symbols for the source file.
 */
export async function getBenchmarkFunctions(
	doc: vscode.TextDocument,
	token: vscode.CancellationToken
): Promise<vscode.DocumentSymbol[] | undefined> {
	const documentSymbolProvider = new GoDocumentSymbolProvider();
	const symbols = await documentSymbolProvider.provideDocumentSymbols(doc, token);
	if (!symbols || symbols.length === 0) {
		return;
	}
	const symbol = symbols[0];
	if (!symbol) {
		return;
	}
	const children = symbol.children;
	return children.filter((sym) => sym.kind === vscode.SymbolKind.Function && benchmarkRegex.test(sym.name));
}

/**
 * go test -json output format.
 * which is a subset of https://golang.org/cmd/test2json/#hdr-Output_Format
 * and includes only the fields that we are using.
 */
interface GoTestOutput {
	Action: string;
	Output?: string;
	Package?: string;
}

/**
 * Runs go test and presents the output in the 'Go' channel.
 *
 * @param goConfig Configuration for the Go extension.
 */
export async function goTest(testconfig: TestConfig): Promise<boolean> {
	let outputChannel = testOutputChannel;
	if (testconfig.outputChannel) {
		outputChannel = testconfig.outputChannel;
	}
	const tmpCoverPath = getTempFilePath('go-code-cover');
	const testResult = await new Promise<boolean>(async (resolve, reject) => {
		// We do not want to clear it if tests are already running, as that could
		// lose valuable output.
		if (runningTestProcesses.length < 1) {
			outputChannel.clear();
		}

		if (!testconfig.background) {
			outputChannel.show(true);
		}

		const testTags: string = getTestTags(testconfig.goConfig);
		const args: Array<string> = ['test'];
		const testType: string = testconfig.isBenchmark ? 'Benchmarks' : 'Tests';

		if (testconfig.isBenchmark) {
			args.push('-benchmem', '-run=^$');
		} else {
			args.push('-timeout', testconfig.goConfig['testTimeout']);
			if (testconfig.applyCodeCoverage) {
				let coverMode = testconfig.goConfig['coverMode'];
				switch (coverMode) {
					case 'set': case 'count': case 'atomic': break;
					default:
						vscode.window.showWarningMessage(
							`go.coverMode=${coverMode} is illegal. Use 'set', 'count', atomic'`
						);
						coverMode = 'set';
				}
				args.push('-coverprofile=' + tmpCoverPath);
				args.push('-covermode', coverMode);
			}
		}
		if (testTags && testconfig.flags.indexOf('-tags') === -1) {
			args.push('-tags', testTags);
		}

		const testEnvVars = getTestEnvVars(testconfig.goConfig);
		const goRuntimePath = getBinPath('go');

		if (!goRuntimePath) {
			vscode.window.showErrorMessage(
				`Failed to run "go test" as the "go" binary cannot be found in either GOROOT(${getCurrentGoRoot()}) or PATH(${envPath})`
			);
			return Promise.resolve();
		}

		let targets = testconfig.includeSubDirectories ? ['./...'] : targetArgs(testconfig);

		let currentGoWorkspace = '';
		let getCurrentPackagePromise = Promise.resolve('');
		let pkgMapPromise: Promise<Map<string, string> | null> = Promise.resolve(null);

		if (testconfig.isMod) {
			getCurrentPackagePromise = getCurrentPackage(testconfig.dir);
			// We need the mapping to get absolute paths for the files in the test output.
			pkgMapPromise = getNonVendorPackages(testconfig.dir, !!testconfig.includeSubDirectories);
		} else {  // GOPATH mode
			currentGoWorkspace = getCurrentGoWorkspaceFromGOPATH(getCurrentGoPath(), testconfig.dir);
			if (currentGoWorkspace) {
				getCurrentPackagePromise = Promise.resolve(testconfig.dir.substr(currentGoWorkspace.length + 1));
			}
			if (testconfig.includeSubDirectories) {
				pkgMapPromise = getGoVersion().then((goVersion) => {
					targets = ['./...'];
					return null; // We dont need mapping, as we can derive the absolute paths from package path
				});
			}
		}

		Promise.all([pkgMapPromise, getCurrentPackagePromise]).then(
			([pkgMap, currentPackage]) => {
				if (!pkgMap) {
					pkgMap = new Map<string, string>();
				}
				// Use the package name to be in the args to enable running tests in symlinked directories
				// TODO(hyangah): check why modules mode didn't set currentPackage.
				if (!testconfig.includeSubDirectories && currentPackage) {
					targets.splice(0, 0, currentPackage);
				}

				const outTargets = args.slice(0);
				if (targets.length > 4) {
					outTargets.push('<long arguments omitted>');
				} else {
					outTargets.push(...targets);
				}

				if (args.includes('-v') && !args.includes('-json')) {
					args.push('-json');
				}

				args.push(...targets);

				// ensure that user provided flags are appended last (allow use of -args ...)
				// ignore user provided -run flag if we are already using it
				if (args.indexOf('-run') > -1) {
					removeRunFlag(testconfig.flags);
				}
				args.push(...testconfig.flags);

				outTargets.push(...testconfig.flags);
				outputChannel.appendLine(['Running tool:', goRuntimePath, ...outTargets].join(' '));
				outputChannel.appendLine('');

				const tp = cp.spawn(goRuntimePath, args, { env: testEnvVars, cwd: testconfig.dir });
				const outBuf = new LineBuffer();
				const errBuf = new LineBuffer();

				const testResultLines: string[] = [];
				const processTestResultLine = args.includes('-json') ?
					processTestResultLineInJSONMode(pkgMap, currentGoWorkspace, outputChannel) :
					processTestResultLineInStandardMode(pkgMap, currentGoWorkspace, testResultLines, outputChannel);

				outBuf.onLine((line) => processTestResultLine(line));
				outBuf.onDone((last) => {
					if (last) {
						processTestResultLine(last);
					}

					// If there are any remaining test result lines, emit them to the output channel.
					if (testResultLines.length > 0) {
						testResultLines.forEach((line) => outputChannel.appendLine(line));
					}
				});

				// go test emits build errors on stderr, which contain paths relative to the cwd
				errBuf.onLine((line) => outputChannel.appendLine(expandFilePathInOutput(line, testconfig.dir)));
				errBuf.onDone((last) => last && outputChannel.appendLine(expandFilePathInOutput(last, testconfig.dir)));

				tp.stdout.on('data', (chunk) => outBuf.append(chunk.toString()));
				tp.stderr.on('data', (chunk) => errBuf.append(chunk.toString()));

				statusBarItem.show();

				tp.on('close', (code, signal) => {
					outBuf.done();
					errBuf.done();

					const index = runningTestProcesses.indexOf(tp, 0);
					if (index > -1) {
						runningTestProcesses.splice(index, 1);
					}

					if (!runningTestProcesses.length) {
						statusBarItem.hide();
					}

					resolve(code === 0);
				});

				runningTestProcesses.push(tp);
			},
			(err) => {
				outputChannel.appendLine(`Error: ${testType} failed.`);
				outputChannel.appendLine(err);
				resolve(false);
			}
		);
	});
	if (testconfig.applyCodeCoverage) {
		await applyCodeCoverageToAllEditors(tmpCoverPath, testconfig.dir);
	}
	return testResult;
}

function processTestResultLineInJSONMode(
	pkgMap: Map<string, string>,
	currentGoWorkspace: string,
	outputChannel: vscode.OutputChannel) {
	return (line: string) => {
		try {
			const m = <GoTestOutput>(JSON.parse(line));
			if (m.Action !== 'output' || !m.Output) {
				return;
			}
			const out = m.Output;
			const pkg = m.Package;
			if (pkg && (pkgMap.has(pkg) || currentGoWorkspace)) {
				const pkgNameArr = pkg.split('/');
				const baseDir = pkgMap.get(pkg) || path.join(currentGoWorkspace, ...pkgNameArr);
				// go test emits test results on stdout, which contain file names relative to the package under test
				outputChannel.appendLine(expandFilePathInOutput(out, baseDir).trimRight());
			} else {
				outputChannel.appendLine(out.trimRight());
			}
		} catch (e) {
			// TODO: disable this log if it becomes too spammy.
			console.log(`failed to parse JSON: ${e}: ${line}`);
			// Build failures or other messages come in non-JSON format. So, output as they are.
			outputChannel.appendLine(line);
		}
	};
}

function processTestResultLineInStandardMode(
	pkgMap: Map<string, string>,
	currentGoWorkspace: string,
	testResultLines: string[],
	outputChannel: vscode.OutputChannel) {
	// 1=ok/FAIL, 2=package, 3=time/(cached)
	const packageResultLineRE = /^(ok|FAIL)\s+(\S+)\s+([0-9\.]+s|\(cached\))/;
	const lineWithErrorRE = /^(\t|\s\s\s\s)\S/;

	return (line: string) => {
		testResultLines.push(line);
		const result = line.match(packageResultLineRE);
		if (result && (pkgMap.has(result[2]) || currentGoWorkspace)) {
			const hasTestFailed = line.startsWith('FAIL');
			const packageNameArr = result[2].split('/');
			const baseDir = pkgMap.get(result[2]) || path.join(currentGoWorkspace, ...packageNameArr);
			testResultLines.forEach((testResultLine) => {
				if (hasTestFailed && lineWithErrorRE.test(testResultLine)) {
					outputChannel.appendLine(expandFilePathInOutput(testResultLine, baseDir));
				} else {
					outputChannel.appendLine(testResultLine);
				}
			});
			testResultLines.splice(0);
		}
	};
}

/**
 * Reveals the output channel in the UI.
 */
export function showTestOutput() {
	testOutputChannel.show(true);
}

/**
 * Iterates the list of currently running test processes and kills them all.
 */
export function cancelRunningTests(): Thenable<boolean> {
	return new Promise<boolean>((resolve, reject) => {
		runningTestProcesses.forEach((tp) => {
			killProcessTree(tp);
		});
		// All processes are now dead. Empty the array to prepare for the next run.
		runningTestProcesses.splice(0, runningTestProcesses.length);
		resolve(true);
	});
}

<<<<<<< HEAD
function expandFilePathInOutput(output: string, cwd: string): string {
	const lines = output.split('\n');
	for (let i = 0; i < lines.length; i++) {
		const matches = lines[i].match(/\s*(\S+\.go):(\d+):/);
		if (matches && matches[1] && !path.isAbsolute(matches[1])) {
			lines[i] = lines[i].replace(matches[1], path.join(cwd, matches[1]));
		}
	}
	return lines.join('\n');
}

=======
>>>>>>> 322e058b
/**
 * Get the test target arguments.
 *
 * @param testconfig Configuration for the Go extension.
 */
function targetArgs(testconfig: TestConfig): Array<string> {
	let params: string[] = [];

	if (testconfig.functions) {
		if (testconfig.isBenchmark) {
			params = ['-bench', util.format('^(%s)$', testconfig.functions.join('|'))];
		} else {
			let testFunctions = testconfig.functions;
			let testifyMethods = testFunctions.filter((fn) => testMethodRegex.test(fn));
			if (testifyMethods.length > 0) {
				// filter out testify methods
				testFunctions = testFunctions.filter((fn) => !testMethodRegex.test(fn));
				testifyMethods = testifyMethods.map(extractInstanceTestName);
			}

			// we might skip the '-run' param when running only testify methods, which will result
			// in running all the test methods, but one of them should call testify's `suite.Run(...)`
			// which will result in the correct thing to happen
			if (testFunctions.length > 0) {
				if (testFunctions.length === 1) {
					params = params.concat(['-run', util.format('^%s$', testFunctions[0])]);
				} else {
					params = params.concat(['-run', util.format('^(%s)$', testFunctions.join('|'))]);
				}
			}
			if (testifyMethods.length > 0) {
				params = params.concat(['-testify.m', util.format('^(%s)$', testifyMethods.join('|'))]);
			}
		}
		return params;
	}

	if (testconfig.isBenchmark) {
		params = ['-bench', '.'];
	}
	return params;
}

function removeRunFlag(flags: string[]): void {
	const index: number = flags.indexOf('-run');
	if (index !== -1) {
		flags.splice(index, 2);
	}
}<|MERGE_RESOLUTION|>--- conflicted
+++ resolved
@@ -20,12 +20,8 @@
 	LineBuffer,
 	resolvePath
 } from './util';
-<<<<<<< HEAD
-import { envPath, getCurrentGoRoot, getCurrentGoWorkspaceFromGOPATH, parseEnvFile } from './utils/goPath';
-=======
 import { parseEnvFile } from './utils/envUtils';
 import { envPath, expandFilePathInOutput, getCurrentGoRoot, getCurrentGoWorkspaceFromGOPATH } from './utils/pathUtils';
->>>>>>> 322e058b
 import { killProcessTree } from './utils/processUtils';
 
 const testOutputChannel = vscode.window.createOutputChannel('Go Tests');
@@ -498,20 +494,6 @@
 	});
 }
 
-<<<<<<< HEAD
-function expandFilePathInOutput(output: string, cwd: string): string {
-	const lines = output.split('\n');
-	for (let i = 0; i < lines.length; i++) {
-		const matches = lines[i].match(/\s*(\S+\.go):(\d+):/);
-		if (matches && matches[1] && !path.isAbsolute(matches[1])) {
-			lines[i] = lines[i].replace(matches[1], path.join(cwd, matches[1]));
-		}
-	}
-	return lines.join('\n');
-}
-
-=======
->>>>>>> 322e058b
 /**
  * Get the test target arguments.
  *
