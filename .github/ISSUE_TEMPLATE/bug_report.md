--- conflicted
+++ resolved
@@ -1,4 +1,3 @@
-<<<<<<< HEAD
 ---
 name: Bug report
 about: Create a report to help us improve
@@ -46,8 +45,4 @@
 3. See error
 
 ### Screenshots or recordings
-If applicable, add screenshots or recordings to help explain your problem.
-=======
-We are moving to a new home! See https://github.com/microsoft/vscode-go/issues/3247.
-Please file your issue in https://github.com/golang/vscode-go instead.
->>>>>>> a66e3b55
+If applicable, add screenshots or recordings to help explain your problem.