--- conflicted
+++ resolved
@@ -8,17 +8,9 @@
 provides rich language support for the
 [Go programming language](https://golang.org/).
 
-<<<<<<< HEAD
 > 📣 Gopls, the official Go language server, is now enabled in VS Code by default.
 > Gopls replaces several legacy tools to provide IDE features while editing Go code.
 > See [issue 1037](https://github.com/golang/vscode-go/issues/1037) for more information.
-=======
-> 📣 We will enable the language server ([`gopls`]) by default in the end of Jan
-> 2021. We recommend switching to the language server now
-> (`"go.useLanguageServer": true`) to confirm it works well for you. Please
-> [file a new issue](https://github.com/golang/vscode-go/issues/new/choose) if
-> you notice bugs or missing features.
->>>>>>> cc04c37c
 
 ## Quick Start
 
